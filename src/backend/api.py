--- conflicted
+++ resolved
@@ -58,16 +58,11 @@
         "params": {"column_name": "fusion_embedding", "nprobe": 32},
     },
     {
-<<<<<<< HEAD
         "type": "FaissVectorRetrieval",
         "params": {
             "column_name": "image_clip_embedding",
             "nprobe": 32
         }
-=======
-        "type": "PostgresVectorRetrieval",
-        "params": {"column_name": "image_clip_embedding"},
->>>>>>> 63f9658e
     },
     {"type": "TextSearchRetrieval", "params": {"rank_method": "ts_rank"}},
 ]
