--- conflicted
+++ resolved
@@ -12,14 +12,10 @@
 from src.backend.embedding import generate_embedding, initialize_minilm_model, initialize_clip_model
 from src.backend.retrieval import hybrid_retrieval, create_retrieval_component
 from src.backend.db import fetch_product_by_pid
-<<<<<<< HEAD
-from config.db import DB_CONFIG
 import time
 from collections import Counter
-=======
 from config.db import DB_CONFIG, TABLE_NAME
 from psycopg2.extras import Json
->>>>>>> 3f2d3d6e
 
 
 app = Flask(__name__)
@@ -27,9 +23,6 @@
 # Initialize spaCy
 nlp = spacy.load("en_core_web_sm")
 
-<<<<<<< HEAD
-top_k = 100
-=======
 # Track initialization status
 initialization_status = {
     "minilm_model": False,
@@ -38,8 +31,7 @@
     "database": False
 }
 
-top_k = 10
->>>>>>> 3f2d3d6e
+top_k = 100
 
 components_config = [
     {
@@ -237,15 +229,11 @@
         brand_dist = (df['Brand'].value_counts(normalize=True) * 100).round(2).to_dict()
         
         response = {
-<<<<<<< HEAD
             'results': format_results(pids, scores),
             'elapsed_time_sec': round(elapsed_time, 3),
             'category_distribution': category_dist,   
-            'brand_distribution': brand_dist 
-=======
-            'session_id': session_id,
-            'results': format_results(pids, scores)
->>>>>>> 3f2d3d6e
+            'brand_distribution': brand_dist, 
+            'session_id': session_id
         }
         print(f"Response: {response}")
         return jsonify(response)
