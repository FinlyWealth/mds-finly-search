import os
import logging
import psycopg2
from psycopg2.extras import execute_values, Json
import numpy as np
from typing import Dict, Union, Optional, List
import faiss
import json
import sys
import requests
from langchain_openai import ChatOpenAI
from langchain_google_genai import ChatGoogleGenerativeAI
from langchain_core.messages import HumanMessage, SystemMessage
from langchain.output_parsers import PydanticOutputParser
from langchain.prompts import ChatPromptTemplate
from pydantic import BaseModel, Field

sys.path.append(os.path.abspath(os.path.join(os.path.dirname(__file__), "../..")))
from config.db import DB_CONFIG, TABLE_NAME

# logging setup
logging.basicConfig(level=logging.INFO)
logger = logging.getLogger(__name__)

# FAISS index configuration
REPO_ROOT = os.path.dirname(os.path.dirname(os.path.dirname(os.path.abspath(__file__))))
FAISS_INDEX_DIR = os.path.join(REPO_ROOT, "data", "faiss_indices")
GCS_BUCKET_URL = "https://storage.googleapis.com/finly-mds"
GCS_INDEX_PREFIX = "faiss_indices"

# Cache for FAISS indices and mappings
_faiss_index_cache = {}
_faiss_mapping_cache = {}


# Pydantic
class ReorderOutput(BaseModel):
    reordered_indices: List[int] = Field(
        ..., description="Indices in new relevance order"
    )
    reasoning: str = Field(..., description="Explanation of reordering")


def download_from_gcs(source_path: str, destination_file_name: str):
    """Downloads a file from public GCS bucket."""
    url = f"{GCS_BUCKET_URL}/{source_path}"

    # Create directory if it doesn't exist
    os.makedirs(os.path.dirname(destination_file_name), exist_ok=True)

    response = requests.get(url)
    response.raise_for_status()  # Raise an exception for bad status codes

    with open(destination_file_name, "wb") as f:
        f.write(response.content)
    print(f"Downloaded {source_path} to {destination_file_name}")


class SimilarityRetrieval:
    """Base class for similarity retrieval"""

    def score(self, query: Union[str, np.ndarray], k: int = 10) -> Dict[int, float]:
        """
        Return a {pid: score} dict for the given query.

        Args:
            query: Query (text or vector)
            k: Number of top results to return
        """
        raise NotImplementedError


class PostgresVectorRetrieval(SimilarityRetrieval):
    """Postgres vector search using pgvector"""

    def __init__(self, column_name: str, db_config: Dict[str, str]):
        self.column_name = column_name
        self.db_config = db_config

    def score(self, query: np.ndarray, k: int = 10) -> Dict[int, float]:
        conn = psycopg2.connect(**self.db_config)
        cur = conn.cursor()

        # Convert numpy array to Python list of floats
        query_vector = query.tolist()

        sql = f"""
            WITH scores AS (
                SELECT 
                    Pid,
                    1 - ({self.column_name} <=> %s::vector) AS raw_score
                FROM {TABLE_NAME}
                ORDER BY {self.column_name} <=> %s::vector
                LIMIT %s
            )
            SELECT 
                Pid,
                CASE 
                    WHEN MAX(raw_score) OVER () = 0 THEN 0
                    ELSE raw_score / MAX(raw_score) OVER ()
                END AS normalized_score
            FROM scores
        """

        cur.execute(sql, [query_vector, query_vector, k])
        results = {pid: score for pid, score in cur.fetchall()}

        cur.close()
        conn.close()
        return results


class FaissVectorRetrieval(SimilarityRetrieval):
    """FAISS vector search using saved indexes"""

    def __init__(
        self, column_name: str, nprobe: int = 1, db_config: Dict[str, str] = None
    ):
        """
        Initialize FAISS retrieval with saved index.

        Args:
            column_name: Name of the embedding column (e.g., 'text_embedding', 'image_embedding', 'fusion_embedding')
            nprobe: Number of clusters to visit during search (default: 1)
            db_config: Database configuration dictionary
        """
        # Extract the base type from the column name (e.g., 'fusion' from 'fusion_embedding')
<<<<<<< HEAD
        index_type = column_name.replace('_embedding', '')
            
=======
        index_type = column_name.replace("_embedding", "")
        if index_type not in ["text", "image", "fusion"]:
            raise ValueError(
                "column_name must end with '_embedding' and the base type must be 'text', 'image', or 'fusion'"
            )

>>>>>>> 63f9658e
        # Load the index from cache or file
        index_path = os.path.join(FAISS_INDEX_DIR, f"{index_type}_index.faiss")
        if index_type not in _faiss_index_cache:
            if not os.path.exists(index_path):
                print(
                    f"FAISS index not found locally at {index_path}, downloading from GCS..."
                )
                try:
                    download_from_gcs(
                        f"{GCS_INDEX_PREFIX}/{index_type}_index.faiss", index_path
                    )
                except Exception as e:
                    raise FileNotFoundError(
                        f"Failed to download FAISS index from GCS: {str(e)}"
                    )
            _faiss_index_cache[index_type] = faiss.read_index(index_path)
        self.index = _faiss_index_cache[index_type]

        # Set nprobe parameter
        if hasattr(self.index, "nprobe"):
            self.index.nprobe = nprobe

        # Load the PID mapping from cache or file
        mapping_path = os.path.join(FAISS_INDEX_DIR, f"{index_type}_index_mapping.json")
        if index_type not in _faiss_mapping_cache:
            if not os.path.exists(mapping_path):
                print(
                    f"Index mapping not found locally at {mapping_path}, downloading from GCS..."
                )
                try:
                    download_from_gcs(
                        f"{GCS_INDEX_PREFIX}/{index_type}_index_mapping.json",
                        mapping_path,
                    )
                except Exception as e:
                    raise FileNotFoundError(
                        f"Failed to download index mapping from GCS: {str(e)}"
                    )
            with open(mapping_path, "r") as f:
                _faiss_mapping_cache[index_type] = json.load(f)
        self.idx_to_pid = _faiss_mapping_cache[index_type]

        self.column_name = column_name
        self.db_config = db_config or DB_CONFIG

    def score(self, query: np.ndarray, k: int = 10) -> Dict[str, float]:
        # First get the top k indices from FAISS
        distances, indices = self.index.search(query.reshape(1, -1), k)
        raw_scores = distances[0]
        top_indices = indices[0]

        # Get the corresponding PIDs
        pids = [
            self.idx_to_pid[str(idx)]
            for idx in top_indices
            if str(idx) in self.idx_to_pid
        ]

        if not pids:
            return {}

        # Query the database to get the actual embeddings for these PIDs
        conn = psycopg2.connect(**self.db_config)
        cur = conn.cursor()

        # Convert list of PIDs to a comma-separated string for SQL
        pid_list = ",".join([f"'{pid}'" for pid in pids])

        sql = f"""
            SELECT Pid, {self.column_name} as embedding
            FROM {TABLE_NAME}
            WHERE Pid IN ({pid_list})
        """

        cur.execute(sql)
        results = cur.fetchall()

        # Calculate actual cosine similarity scores
        normalized_scores = {}
        for pid, embedding in results:
            if embedding is not None:
                # Parse the vector string into a numpy array
                # The format is like '[1,2,3]' or '{1,2,3}'
                vector_str = embedding.strip("[]{}")
                db_embedding = np.array(
                    [float(x) for x in vector_str.split(",")], dtype=np.float32
                )
                db_embedding = db_embedding / np.linalg.norm(db_embedding)

                # Calculate cosine similarity
                similarity = float(np.dot(query, db_embedding))
                normalized_scores[pid] = similarity

        cur.close()
        conn.close()

        # Normalize scores to [0, 1] based on highest score
        max_score = max(normalized_scores.values()) if normalized_scores else 1.0
        if max_score > 0:
            normalized_scores = {
                pid: score / max_score for pid, score in normalized_scores.items()
            }

        return normalized_scores


class TextSearchRetrieval(SimilarityRetrieval):
    """Text search using PostgreSQL full-text search"""

    def __init__(self, method: str, db_config: Dict[str, str]):
        self.method = method  # e.g., 'ts_rank', 'ts_rank_cd'
        self.db_config = db_config

    def score(self, query: str, k: int = 10) -> Dict[int, float]:
        conn = psycopg2.connect(**self.db_config)
        cur = conn.cursor()

        sql = f"""
            WITH scores AS (
                SELECT 
                    Pid,
                    {self.method}(document, plainto_tsquery('english', %s)) AS raw_score
                FROM {TABLE_NAME}
                WHERE document @@ plainto_tsquery('english', %s)
                ORDER BY {self.method}(document, plainto_tsquery('english', %s)) DESC
                LIMIT %s
            )
            SELECT 
                Pid,
                CASE 
                    WHEN MAX(raw_score) OVER () = 0 THEN 0
                    ELSE raw_score / MAX(raw_score) OVER ()
                END AS normalized_score
            FROM scores
        """

        cur.execute(sql, [query, query, query, k])
        results = {pid: score for pid, score in cur.fetchall()}

        cur.close()
        conn.close()
        return results


def create_retrieval_component(component_config, db_config=None):
    """Create a retrieval component from config."""
    component_type = component_config["type"]
    params = component_config["params"]

    if component_type == "PostgresVectorRetrieval":
        return PostgresVectorRetrieval(params["column_name"], db_config)
    elif component_type == "TextSearchRetrieval":
        return TextSearchRetrieval(params["rank_method"], db_config)
    elif component_type == "FaissVectorRetrieval":
        return FaissVectorRetrieval(
            params["column_name"], params.get("nprobe", 1), db_config
        )
    else:
        raise ValueError(f"Unknown component type: {component_type}")


def hybrid_retrieval(
    query: str,
    query_embedding: np.ndarray,
    components: list[SimilarityRetrieval],
    weights: list[float],
    top_k: int = 10,
) -> tuple[list[str], list[float]]:
    """
    Find top-k most relevant products using hybrid search.

    Args:
        query: Text query for text search components
        query_embedding: Vector query for vector search components
        components: List of SimilarityRetrieval instances
        weights: List of weights for each component (must sum to 1)
        top_k: Number of results to return

    Returns:
        Tuple of (pids, scores) where pids are strings
    """
    # Filter out components with zero weights
    active_components = [
        (comp, weight) for comp, weight in zip(components, weights) if weight > 0
    ]

    # Get scores from each active component
    all_scores = []
    for comp, _ in active_components:
        if isinstance(comp, (PostgresVectorRetrieval, FaissVectorRetrieval)):
            scores = comp.score(query_embedding, k=top_k)
        else:
            scores = comp.score(query, k=top_k)
        all_scores.append(scores)

    # Combine scores
    combined_scores = {}
    for scores, (_, weight) in zip(all_scores, active_components):
        for pid, score in scores.items():
            combined_scores[pid] = combined_scores.get(pid, 0) + score * weight

    # Sort and get top_k
    top = sorted(combined_scores.items(), key=lambda x: x[1], reverse=True)[:top_k]
    pids, scores = zip(*top) if top else ([], [])
    return list(pids), list(scores)


def reorder_search_results_by_relevancy(
    query: str,
    search_results: List[Dict],
    api_key: Optional[str] = None,
    model: str = "gpt-3.5-turbo",  # or a gemini model
    provider: str = "openai",  # can be 'openai' or 'gemini'
    max_results: int = 20,
) -> List[Dict]:
    """
    Reorders search results based on relevancy to the query using an LLM via LangChain.
    Parameters:
    - query (str): The search query.
    - search_results (list): List of dicts with at least a 'Pid' and metadata fields.
    - model (str): Model name (e.g., "gpt-4", "gemini-pro").
    - provider (str): LLM provider, either "openai" or "gemini".
    - api_key (str): API key for the selected provider.
    - max_results (int): Maximum number of search results to consider.
    Returns:
    - List of results reordered by relevance.
    """

    results_to_process = search_results[:max_results]
    keys_to_keep = {"Name", "Brand", "Category", "Color", "Gender", "Size", "Price"}
    results_summary = []
    pid_tracker = {}

    for i, result in enumerate(results_to_process):
        relevant_data = {k: v for k, v in result.items() if k in keys_to_keep}
        results_summary.append({"index": i, **relevant_data})
        pid_tracker[i] = result["Pid"]

    prompt = f"""You are a search relevancy expert. Given a search query and a list of search results, please reorder the results based on their relevancy to the query.
    Search Query: "{query}"
    Search Results:
    {json.dumps(results_summary, indent=2)}
    Please analyze each result's relevancy to the search query and return a JSON array containing the indices of the results in order from MOST relevant to LEAST relevant.
    Consider factors like:
    1. Semantic similarity to the query intent
    2. Direct keyword matches
    3. Brand Name mentions
    4. Price comparison i.e if the query contains "under 100" products below that price should be weighted more etc
    Return your response in this exact JSON format:
    {{
      "reordered_indices": [2, 0, 1, ...],
      "reasoning": "Brief explanation of the reordering logic"
    }}
    Only return the JSON, nothing else."""

    try:
        # Select the appropriate LLM provider
        if provider.lower() == "gemini":
            api_key = api_key or os.getenv("GOOGLE_API_KEY")
            llm = ChatGoogleGenerativeAI(
                model=model,
                google_api_key=api_key,
                temperature=0,
                convert_system_message_to_human=True,
            )
        else:
            # Default to OpenAI
            api_key = api_key or os.getenv("OPENAI_API_KEY")
            llm = ChatOpenAI(
                model_name=model,
                openai_api_key=api_key,
                temperature=0,
            )
        parser = PydanticOutputParser(pydantic_object=ReorderOutput)
        # 3. Build structured prompt
        format_instructions = parser.get_format_instructions()

        messages = [
            SystemMessage(
                content="You are a search relevancy expert that outputs JSON."
            ),
            HumanMessage(content=prompt),
        ]
        prompt = ChatPromptTemplate.from_messages(
            [
                SystemMessage(
                    content="You are a search relevancy expert that outputs JSON."
                ),
                HumanMessage(content=prompt),
            ]
        )
        chain = prompt | llm | parser

        result: ReorderOutput = chain.invoke({})

        reordered_indices = set(result.reordered_indices)
        logger.info(f"LLM Reasoning: {result.reasoning}")

        expected_indices = set(range(len(results_to_process)))
        provided_indices = set(reordered_indices)

        if expected_indices != provided_indices:
            logger.warning("Invalid indices provided by LLM. Using original order.")
            return search_results

        reordered_results = []
        for index in result.reordered_indices:
            pid = pid_tracker[index]
            reordered_results += [
                result for result in search_results if result["Pid"] == pid
            ]

        if len(search_results) > max_results:
            reordered_results.extend(search_results[max_results:])

        logger.info(f"Successfully reordered {len(results_to_process)} search results")
        return reordered_results

    except Exception as e:
        raise ValueError(f"Failed to parse LLM response: {e}")<|MERGE_RESOLUTION|>--- conflicted
+++ resolved
@@ -125,17 +125,8 @@
             db_config: Database configuration dictionary
         """
         # Extract the base type from the column name (e.g., 'fusion' from 'fusion_embedding')
-<<<<<<< HEAD
         index_type = column_name.replace('_embedding', '')
             
-=======
-        index_type = column_name.replace("_embedding", "")
-        if index_type not in ["text", "image", "fusion"]:
-            raise ValueError(
-                "column_name must end with '_embedding' and the base type must be 'text', 'image', or 'fusion'"
-            )
-
->>>>>>> 63f9658e
         # Load the index from cache or file
         index_path = os.path.join(FAISS_INDEX_DIR, f"{index_type}_index.faiss")
         if index_type not in _faiss_index_cache:
