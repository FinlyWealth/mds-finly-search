import numpy as np
import torch
import requests
from PIL import Image
from io import BytesIO
from transformers import AutoModel, AutoProcessor, BlipProcessor, BlipForConditionalGeneration, AutoTokenizer

# Initialize device
device = "cuda" if torch.cuda.is_available() else "mps" if torch.mps.is_available() else "cpu"

# Global variables for model instances
_clip_processor = None
_clip_model = None
<<<<<<< HEAD
=======
_blip_processor = None
_blip_model = None
>>>>>>> 8394ea94
_minilm_model = None
_minilm_tokenizer = None

def initialize_clip_model(model_id="openai/clip-vit-base-patch32"):
    """Initialize CLIP model and processor"""
    global _clip_processor, _clip_model
    _clip_processor = AutoProcessor.from_pretrained(model_id)
<<<<<<< HEAD
    _clip_model = AutoModel.from_pretrained(model_id).to(device)
    return _clip_processor, _clip_model
=======
    _clip_model = AutoModel.from_pretrained(model_id)
    _clip_model = _clip_model.to(device)
    return _clip_processor, _clip_model

def initialize_blip_model(model_id="Salesforce/blip-image-captioning-base"):
    """Initialize BLIP model and processor"""
    global _blip_processor, _blip_model
    _blip_processor = BlipProcessor.from_pretrained(model_id)
    _blip_model = BlipForConditionalGeneration.from_pretrained(model_id)
    _blip_model = _blip_model.to(device)
    return _blip_processor, _blip_model
>>>>>>> 8394ea94

def initialize_minilm_model(model_id="sentence-transformers/all-MiniLM-L6-v2"):
    """Initialize MiniLM model and tokenizer"""
    global _minilm_model, _minilm_tokenizer
    _minilm_model = AutoModel.from_pretrained(model_id)
    _minilm_model = _minilm_model.to(device)
    _minilm_tokenizer = AutoTokenizer.from_pretrained(model_id)
    return _minilm_model, _minilm_tokenizer

def get_clip_model():
    """Get or initialize CLIP model and processor"""
    global _clip_processor, _clip_model
    if _clip_processor is None or _clip_model is None:
        return initialize_clip_model()
    return _clip_processor, _clip_model
<<<<<<< HEAD
=======

def get_blip_model():
    """Get or initialize BLIP model and processor"""
    global _blip_processor, _blip_model
    if _blip_processor is None or _blip_model is None:
        return initialize_blip_model()
    return _blip_processor, _blip_model
>>>>>>> 8394ea94

def get_minilm_model():
    """Get or initialize MiniLM model and tokenizer"""
    global _minilm_model, _minilm_tokenizer
    if _minilm_model is None or _minilm_tokenizer is None:
        return initialize_minilm_model()
    return _minilm_model, _minilm_tokenizer

def get_text_embedding(text):
    """Get embedding for text input"""
    processor, model = get_clip_model()
    max_length = 77  # CLIP's max token length

    with torch.no_grad():
        inputs = processor(
            text=text,
            return_tensors="pt",
            truncation=True,
            max_length=max_length,
        ).to(device)
        text_features = model.get_text_features(**inputs)
        text_features /= text_features.norm(dim=-1, keepdim=True)
        return text_features.cpu().numpy()[0]

def get_image_embedding(image):
    """Generate embedding for image from local file or URL"""
    processor, model = get_clip_model()
    try:
        inputs = processor(images=image, return_tensors="pt").to(device)
        with torch.no_grad():
            image_features = model.get_image_features(**inputs)
            image_features /= image_features.norm(dim=-1, keepdim=True)
            return image_features.cpu().numpy()[0]
    except Exception as e:
        print(f"Error processing image: {e}")
        return None

def get_minilm_embeddings(text):
    """Get embedding for text input using MiniLM"""
    model, tokenizer = get_minilm_model()
    
    # Process text with MiniLM
    inputs = tokenizer(text, return_tensors="pt", padding=True, truncation=True, max_length=512).to(device)
    with torch.no_grad():
        outputs = model(**inputs)
        # Use the [CLS] token embedding (first token) as the sentence embedding
        minilm_embedding = outputs.last_hidden_state[:, 0, :]
        minilm_embedding /= minilm_embedding.norm(dim=-1, keepdim=True)
        return minilm_embedding.cpu().numpy()[0]

def generate_image_caption(image):
    """Generate caption for image using BLIP"""
    processor, model = get_blip_model()
    try:
        inputs = processor(image, return_tensors="pt").to(device)
        with torch.no_grad():
            out = model.generate(**inputs, max_length=50)
            caption = processor.decode(out[0], skip_special_tokens=True)
            return caption
    except Exception as e:
        print(f"Error generating caption for image: {e}")
        return None

def generate_embedding(query_text=None, query_image=None):
    """
    Generate embedding for text or image query
    
    Args:
        query_text (str, optional): Text query to generate embedding for. If provided, query_image should be None.
        query_image (Image): Image file to generate embedding for. If provided, query_text should be None.
    
    Returns:
        numpy.ndarray: The embedding vector
    """

    if query_text is not None and query_image is not None:
        clip_embedding = get_image_embedding(query_image)
        minilm_embedding = get_minilm_embeddings(query_text)
    elif query_text is not None:
        clip_embedding = get_text_embedding(query_text)
        minilm_embedding = get_minilm_embeddings(query_text)
    else:
        clip_embedding = get_image_embedding(query_image)
        # Skip concatenation step and return CLIP embedding
        return clip_embedding
    
    # Concatenate the embeddings
    fusion_embedding = np.concatenate([clip_embedding, minilm_embedding])
    
    # Normalize the concatenated embedding
    fusion_embedding = fusion_embedding / np.linalg.norm(fusion_embedding)
    
    return fusion_embedding<|MERGE_RESOLUTION|>--- conflicted
+++ resolved
@@ -11,11 +11,6 @@
 # Global variables for model instances
 _clip_processor = None
 _clip_model = None
-<<<<<<< HEAD
-=======
-_blip_processor = None
-_blip_model = None
->>>>>>> 8394ea94
 _minilm_model = None
 _minilm_tokenizer = None
 
@@ -23,22 +18,8 @@
     """Initialize CLIP model and processor"""
     global _clip_processor, _clip_model
     _clip_processor = AutoProcessor.from_pretrained(model_id)
-<<<<<<< HEAD
     _clip_model = AutoModel.from_pretrained(model_id).to(device)
     return _clip_processor, _clip_model
-=======
-    _clip_model = AutoModel.from_pretrained(model_id)
-    _clip_model = _clip_model.to(device)
-    return _clip_processor, _clip_model
-
-def initialize_blip_model(model_id="Salesforce/blip-image-captioning-base"):
-    """Initialize BLIP model and processor"""
-    global _blip_processor, _blip_model
-    _blip_processor = BlipProcessor.from_pretrained(model_id)
-    _blip_model = BlipForConditionalGeneration.from_pretrained(model_id)
-    _blip_model = _blip_model.to(device)
-    return _blip_processor, _blip_model
->>>>>>> 8394ea94
 
 def initialize_minilm_model(model_id="sentence-transformers/all-MiniLM-L6-v2"):
     """Initialize MiniLM model and tokenizer"""
@@ -52,18 +33,10 @@
     """Get or initialize CLIP model and processor"""
     global _clip_processor, _clip_model
     if _clip_processor is None or _clip_model is None:
+    global _clip_processor, _clip_model
+    if _clip_processor is None or _clip_model is None:
         return initialize_clip_model()
     return _clip_processor, _clip_model
-<<<<<<< HEAD
-=======
-
-def get_blip_model():
-    """Get or initialize BLIP model and processor"""
-    global _blip_processor, _blip_model
-    if _blip_processor is None or _blip_model is None:
-        return initialize_blip_model()
-    return _blip_processor, _blip_model
->>>>>>> 8394ea94
 
 def get_minilm_model():
     """Get or initialize MiniLM model and tokenizer"""
