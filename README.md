--- conflicted
+++ resolved
@@ -1,24 +1,3 @@
-<<<<<<< HEAD
-# mds-finly-search
-
-### Setup Instructions for Notebook Experiment and MLflow
-The `experiment_pipeline.ipynb` notebook is a testing framework that evaluates different product search methods using the CLIP model and MLflow for experiment tracking. 
-
-Retrieval can be done using a combination of:
-
-- Vector based retrieval using [pgvector](https://github.com/pgvector/pgvector) (cosine distance)
-- Vector based retrieval using [FAISS IVF](https://github.com/facebookresearch/faiss/wiki/Faiss-indexes) (approximate nearest neighbor)
-- Text based retrieval using [Postgres ts_rank](https://www.postgresql.org/docs/current/textsearch-controls.html) (approximate TF-IDF)
-
-**Setup**
-
-1. Download the metadata, sample embeddings and images from: https://drive.google.com/drive/folders/1LQzeuo9PZ_Y-Xj_QhhzYEYJP8XFZn48K
-2. Extract the zip file into the `data` folder
-3. Set up Python environment using `environment.yaml`
-4. Install [postgresql](https://www.postgresql.org) and [pgvector](https://github.com/pgvector/pgvector) extension
-5. Create environment variable `.env` file in the root folder
-6. Add the following to environment variables
-=======
 # FinlyWealth Product Search Engine
 
 A scalable, multimodal product search engine developed for [FinlyWealth](https://finlywealth.com/), an affiliate marketing platform expanding into e-commerce.
@@ -40,7 +19,6 @@
 4. Set up Python environment using `environment.yaml`: `conda env create --f environment.yaml`
 5. Create environment variable `.env` file in the root folder
 6. Add the following to environment variables. Change the Postgres credentials as needed. 
->>>>>>> 54e99027
 
     ```
     # User, password and location of the Postgres database
@@ -60,12 +38,6 @@
     # Number of clusters to use
     FAISS_NLIST=100
     ```
-<<<<<<< HEAD
-6. Run `python src/util/load_db.py` to load the database with the embeddings and metadata
-7. Run `python src/util/compute_faiss_index.py` to compute the the index used for FAISS search
-8. Change configuration in `experiment_pipeline.ipynb` to the desired configuraiton and run the notebook.
-9. The results are logged to a hosted MLflow servier: http://35.209.59.178:8591
-=======
 
 **Install Postgres and pgvector**
 
@@ -121,5 +93,4 @@
 
 - `make report`: Generates the Quarto report
 
-- `make clean`: Removes generated report files
->>>>>>> 54e99027
+- `make clean`: Removes generated report files