# FinlyWealth Product Search Engine

A scalable, multimodal product search engine developed for [FinlyWealth](https://finlywealth.com/), an affiliate marketing platform expanding into e-commerce.

## Makefile

The project includes a Makefile to simplify tasks. Before running the commands, please see setup instructions below:

### Setup Instructions

<<<<<<< HEAD
1. Download the metadata, sample embeddings and images from: https://drive.google.com/drive/folders/1LQzeuo9PZ_Y-Xj_QhhzYEYJP8XFZn48K: sample_100k_v2.csv, images_100k_v2.zip, embeddings_100k_v2.npz
2. Extract the zip file and rename it into the `data/images` folder. Put sample_100k_v2.csv under `data/csv`. Put embeddings_100k_v2.npz under `data/embeddings`
3. Set up Python environment using `environment.yaml`: `conda env create --f environment.yaml`
4. Install [postgresql](https://www.postgresql.org) and [pgvector](https://github.com/pgvector/pgvector) extension
5. Create environment variable `.env` file in the root folder
6. Add the following to environment variables
=======
1. Download the `sample_100k_v2.csv` and `images_100k_v2.zip` from: https://drive.google.com/drive/folders/1LQzeuo9PZ_Y-Xj_QhhzYEYJP8XFZn48K.
2. Unless you intend to genereate your own custom embeddings via `make embed`, it is recommended to download the pre-generated embeddings `embeddings_100k_v2.npz` from the same Google Drive. 
3. Extract the zip file into the `data` folder
4. Set up Python environment using `environment.yaml`
5. Install [postgresql](https://www.postgresql.org) and [pgvector](https://github.com/pgvector/pgvector) extension
6. Create environment variable `.env` file in the root folder
7. Add the following to environment variables
>>>>>>> cacf69f9

    ```
    # User, password and location of the Postgres database
    PGUSER=finly-admin
    PGPASSWORD=123
    PGHOST=localhost
    PGPORT=5432
    PGDATABASE=finly

    # Location of the embeddings and metadata that'll be imported in to the database
    EMBEDDINGS_PATH=data/embeddings/embeddings_100k_v2.npz
    METADATA_PATH=data/csv/sample_100k_v2.csv

    # Location to save the index
    FAISS_INDEX_DIR=data/faiss_indexes

    # Number of clusters to use
    FAISS_NLIST=100
    ```
8.  Run `make db` and then `make faiss` from the root folder. Run `make preprocess all` if you want to run all 3 preprocessing scripts including embedding generation.

<<<<<<< HEAD
7. Setup postgres database locally:

    ```{bash}
    # Install psql command line tool
    conda install -c conda-forge postgresql

    # Login to postgres, username and password will be the one you set when install the postgres
    psql -U postgres

    # Create new finly database user
    CREATE USER "finly-admin" WITH PASSWORD '123';

    # Give the user permission to create databases
    ALTER USER "finly-admin" CREATEDB;

    # Create the database finly
    CREATE DATABASE finly OWNER "finly-admin";

    # Grant all privileges on the database to finly-admin user
    GRANT ALL PRIVILEGES ON DATABASE finly TO "finly-admin";
    ```

8. Add pgvector extenstion

    ```{bash}
    # Login to finly database
    psql -U postgres -d finly

    # Create the extension
    CREATE EXTENSION IF NOT EXISTS vector;
    ```

#### Available Commands
=======
### Available Makefile Commands
>>>>>>> cacf69f9
- `make all`: Runs all preprocessing steps and generates the report

**Data Proprocessing**

- `make preprocess-all`: Runs all preprocessing steps (generate embeddings, load database, compute FAISS index)

- `make embed`: Generates embeddings for the data

- `make db`: Loads data into the PostgreSQL database

- `make faiss`: Computes the FAISS index for vector search

**Report Rendering**

- `make report`: Generates the Quarto report

- `make clean`: Removes generated report files

To use these commands, simply run them from the project root directory. For example:

```bash
make preprocess-all  # Run all preprocessing steps
make report         # Generate the report
make clean          # Clean up generated files
```<|MERGE_RESOLUTION|>--- conflicted
+++ resolved
@@ -8,22 +8,13 @@
 
 ### Setup Instructions
 
-<<<<<<< HEAD
-1. Download the metadata, sample embeddings and images from: https://drive.google.com/drive/folders/1LQzeuo9PZ_Y-Xj_QhhzYEYJP8XFZn48K: sample_100k_v2.csv, images_100k_v2.zip, embeddings_100k_v2.npz
-2. Extract the zip file and rename it into the `data/images` folder. Put sample_100k_v2.csv under `data/csv`. Put embeddings_100k_v2.npz under `data/embeddings`
-3. Set up Python environment using `environment.yaml`: `conda env create --f environment.yaml`
-4. Install [postgresql](https://www.postgresql.org) and [pgvector](https://github.com/pgvector/pgvector) extension
-5. Create environment variable `.env` file in the root folder
-6. Add the following to environment variables
-=======
-1. Download the `sample_100k_v2.csv` and `images_100k_v2.zip` from: https://drive.google.com/drive/folders/1LQzeuo9PZ_Y-Xj_QhhzYEYJP8XFZn48K.
-2. Unless you intend to genereate your own custom embeddings via `make embed`, it is recommended to download the pre-generated embeddings `embeddings_100k_v2.npz` from the same Google Drive. 
-3. Extract the zip file into the `data` folder
-4. Set up Python environment using `environment.yaml`
-5. Install [postgresql](https://www.postgresql.org) and [pgvector](https://github.com/pgvector/pgvector) extension
-6. Create environment variable `.env` file in the root folder
-7. Add the following to environment variables
->>>>>>> cacf69f9
+1. Download the `sample_100k_v2.csv` and `images_100k_v2.zip` from: https://drive.google.com/drive/folders/1LQzeuo9PZ_Y-Xj_QhhzYEYJP8XFZn48K
+1. Unless you intend to genereate your own custom embeddings via `make embed`, it is recommended to download the pre-generated embeddings `embeddings_100k_v2.npz` from the same Google Drive 
+1. Extract the zip file and rename it into the `data/images` folder. Put sample_100k_v2.csv under `data/csv`. Put embeddings_100k_v2.npz under `data/embeddings`
+1. Set up Python environment using `environment.yaml`: `conda env create --f environment.yaml`
+1. Install [postgresql](https://www.postgresql.org) and [pgvector](https://github.com/pgvector/pgvector) extension
+1. Create environment variable `.env` file in the root folder
+1. Add the following to environment variables
 
     ```
     # User, password and location of the Postgres database
@@ -43,10 +34,10 @@
     # Number of clusters to use
     FAISS_NLIST=100
     ```
-8.  Run `make db` and then `make faiss` from the root folder. Run `make preprocess all` if you want to run all 3 preprocessing scripts including embedding generation.
 
-<<<<<<< HEAD
-7. Setup postgres database locally:
+1. Run `make db` and then `make faiss` from the root folder. Run `make preprocess all` if you want to run all 3 preprocessing scripts including embedding generation.
+
+1. Setup postgres database locally:
 
     ```{bash}
     # Install psql command line tool
@@ -68,7 +59,7 @@
     GRANT ALL PRIVILEGES ON DATABASE finly TO "finly-admin";
     ```
 
-8. Add pgvector extenstion
+1. Add pgvector extenstion
 
     ```{bash}
     # Login to finly database
@@ -78,13 +69,11 @@
     CREATE EXTENSION IF NOT EXISTS vector;
     ```
 
-#### Available Commands
-=======
 ### Available Makefile Commands
->>>>>>> cacf69f9
+
 - `make all`: Runs all preprocessing steps and generates the report
 
-**Data Proprocessing**
+#### Data Proprocessing
 
 - `make preprocess-all`: Runs all preprocessing steps (generate embeddings, load database, compute FAISS index)
 
@@ -94,7 +83,7 @@
 
 - `make faiss`: Computes the FAISS index for vector search
 
-**Report Rendering**
+#### Report Rendering
 
 - `make report`: Generates the Quarto report
 
